--- conflicted
+++ resolved
@@ -4,7 +4,6 @@
 add_rules("mode.debug", "mode.release")
 add_rules("plugin.vsxmake.autoupdate")
 
-<<<<<<< HEAD
 -- Define the LLVM and Clang package
 package("llvm-clang")
     add_deps("cmake")
@@ -44,17 +43,6 @@
     end
 end
 
-target("helix")
-    set_kind("binary")
-    set_warnings("all")
-    
-    add_files("source/**.cc")    -- add all files in the source directory
-    add_headerfiles("source/**.hh")    -- add all headers in the source directory
-    add_includedirs("source")
-    set_languages("c++23")      -- set the standard C++ version to C++23
-    add_packages("llvm-clang")  -- link against the LLVM-Clang package
-    add_links("zstd")
-=======
 -- set up config
     local function configure_runtime()
         if is_kind("binary") then
@@ -68,7 +56,6 @@
         end
         return ""
     end
->>>>>>> e4cc4e5d
 
     local use_runtime = configure_runtime()
     
@@ -106,12 +93,9 @@
 
     add_headerfiles("tests/**.hh")    -- add all headers in the tests directory
     add_includedirs("tests/lib")
-<<<<<<< HEAD
     set_languages("c++23")      -- set the standard C++ version to C++23
     add_packages("llvm-clang")  -- link against the LLVM-Clang package
     add_links("zstd")
-=======
->>>>>>> e4cc4e5d
 
     set_symbols("debug")       -- Generate debug symbols
     set_optimize("none")       -- Disable optimization
