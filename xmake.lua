--- conflicted
+++ resolved
@@ -34,24 +34,10 @@
         add_defines("NDEBUG")      -- Define NDEBUG macro
     end
 
-<<<<<<< HEAD
-    if is_plat("macosx") then
-        add_syslinks("z", "c++", "System")
-
-        add_cxxflags("-stdlib=libc++", "-static-libgcc", "-static", {tools = "clang"})
-
-        add_linkdirs("/usr/lib/")
-        add_links("z", "c++", "System")
-    end
-
-target("tests")
-    set_kind("binary")
-=======
     add_files("source/**.cc")    -- add all files in the source directory
     add_headerfiles("source/**.hh")    -- add all headers in the source directory
     add_includedirs("source")
     set_languages("c++23")      -- set the standard C++ version to C++23
->>>>>>> e4cc4e5d
     set_warnings("all")
     set_kind("binary")
     set_targetdir("$(buildir)/$(mode)/$(arch)-unknown-$(plat)/bin")
