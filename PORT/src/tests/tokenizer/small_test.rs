<<<<<<< HEAD
pub const CONTENT: &'static str = "fn=== main() {
            println!(\"Hello, \\u32\n\\nworld!\");\"Hello; \\\" world!\"
=======
pub const CONTENT: &'static str = "fn === main() {
            println!(\"Hello,
    \\nworld!\");\"Hello; \\\" world!\"
>>>>>>> 56424fe6
            if true != false {
                let xyz_99_yoMama = 5 | b\"some\" | 'c'| b\'s\';
            }
        }\"2";
pub const EXPECTED: &'static [&'static str] = &[
    "fn",
    "===",
    "main",
    "(",
    ")",
    "{",
    "println",
    "!",
    "(",
    "\"Hello,\n    \\nworld!\"",
    ")",
    ";",
    "\"Hello; \\\" world!\"",
    "if",
    "true",
    "!=",
    "false",
    "{",
    "let",
    "xyz_99_yoMama",
    "=",
    "5",
    "|",
    "b\"some\"",
    "|",
    "'c'",
    "|",
    "b\'s\'",
    ";",
    "}",
    "}",
    "\"2",
];<|MERGE_RESOLUTION|>--- conflicted
+++ resolved
@@ -1,11 +1,5 @@
-<<<<<<< HEAD
 pub const CONTENT: &'static str = "fn=== main() {
             println!(\"Hello, \\u32\n\\nworld!\");\"Hello; \\\" world!\"
-=======
-pub const CONTENT: &'static str = "fn === main() {
-            println!(\"Hello,
-    \\nworld!\");\"Hello; \\\" world!\"
->>>>>>> 56424fe6
             if true != false {
                 let xyz_99_yoMama = 5 | b\"some\" | 'c'| b\'s\';
             }
