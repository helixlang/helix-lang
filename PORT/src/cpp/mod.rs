mod private;
pub mod shared;

#[cxx::bridge]
pub mod test {
    unsafe extern "C++" {
        // EXPOSED TO RUST
        include!("helix-compiler/src/cpp/include/greeting.h");
        fn c(greeting: &str);
        fn add_sum(a: i32, b: i32) -> i64;
    }

    extern "Rust" {
        // EXPOSED TO C++
        fn hello_from_python();
    }
}

#[cxx::bridge(namespace = "file_reader")]
<<<<<<< HEAD
pub mod file_reader {
    unsafe extern "C++" {
        // EXPOSED TO RUST
        include!("helix-compiler/src/cpp/include/file_reader.hpp");
        type FileReader; //where Self:Sync;
        fn init(filename: &str) -> UniquePtr<FileReader>;
=======
pub mod FileReader {
    unsafe extern "C++" { // EXPOSED TO RUST
        include!("helix-compiler/src/cpp/include/file_reader.hpp");
        type T_FileReader;
    
        fn init(filename: &str) -> UniquePtr<T_FileReader>;
>>>>>>> 7d8dfb24
        fn read_line(&self, lineIndex: u32) -> &str;
        fn read_lines(&self, start: u32, offset: u32) -> &str;
        fn read_file(&self) -> &str;
        fn get_total_lines(&self) -> u32;
    }
}

<<<<<<< HEAD
// TODO: Make a macro that does this called cpp class

// macro_rules! cpp_class {
//     ($name:ident) => {
//     };
// }

pub struct FileReader {
    ptr: UniquePtr<file_reader::FileReader>,
=======
pub fn new_async_file_stream(filename: &str) -> std::sync::Arc<Mutex<cxx::UniquePtr<FileReader::T_FileReader>>> {
    return std::sync::Arc::new(std::sync::Mutex::new(FileReader::init(filename)));
>>>>>>> 7d8dfb24
}

impl FileReader {
    #[inline(always)]
    pub fn init(filename: &str) -> Self {
        FileReader {
            ptr: file_reader::init(filename),
        }
    }

    #[inline(always)]
    pub fn read_line(&self, line_index: u32) -> &str {
        self.ptr.read_line(line_index)
    }

    #[inline(always)]
    pub fn read_lines(&self, start: u32, offset: u32) -> &str {
        self.ptr.read_lines(start, offset)
    }

    #[inline(always)]
    pub fn read_file(&self) -> &str {
        self.ptr.read_file()
    }

    #[inline(always)]
    pub fn get_total_lines(&self) -> u32 {
        self.ptr.get_total_lines()
    }
}

pub fn new_async_file_stream(filename: &str) -> std::sync::Arc<Mutex<FileReader>> {
    return std::sync::Arc::new(std::sync::Mutex::new(FileReader::init(filename)));
}

use std::sync::Mutex;

use cxx::UniquePtr;

use crate::python::test::hello_from_python;<|MERGE_RESOLUTION|>--- conflicted
+++ resolved
@@ -17,21 +17,12 @@
 }
 
 #[cxx::bridge(namespace = "file_reader")]
-<<<<<<< HEAD
-pub mod file_reader {
-    unsafe extern "C++" {
-        // EXPOSED TO RUST
-        include!("helix-compiler/src/cpp/include/file_reader.hpp");
-        type FileReader; //where Self:Sync;
-        fn init(filename: &str) -> UniquePtr<FileReader>;
-=======
 pub mod FileReader {
     unsafe extern "C++" { // EXPOSED TO RUST
         include!("helix-compiler/src/cpp/include/file_reader.hpp");
         type T_FileReader;
     
         fn init(filename: &str) -> UniquePtr<T_FileReader>;
->>>>>>> 7d8dfb24
         fn read_line(&self, lineIndex: u32) -> &str;
         fn read_lines(&self, start: u32, offset: u32) -> &str;
         fn read_file(&self) -> &str;
@@ -39,54 +30,11 @@
     }
 }
 
-<<<<<<< HEAD
-// TODO: Make a macro that does this called cpp class
 
-// macro_rules! cpp_class {
-//     ($name:ident) => {
-//     };
-// }
-
-pub struct FileReader {
-    ptr: UniquePtr<file_reader::FileReader>,
-=======
 pub fn new_async_file_stream(filename: &str) -> std::sync::Arc<Mutex<cxx::UniquePtr<FileReader::T_FileReader>>> {
     return std::sync::Arc::new(std::sync::Mutex::new(FileReader::init(filename)));
->>>>>>> 7d8dfb24
 }
 
-impl FileReader {
-    #[inline(always)]
-    pub fn init(filename: &str) -> Self {
-        FileReader {
-            ptr: file_reader::init(filename),
-        }
-    }
-
-    #[inline(always)]
-    pub fn read_line(&self, line_index: u32) -> &str {
-        self.ptr.read_line(line_index)
-    }
-
-    #[inline(always)]
-    pub fn read_lines(&self, start: u32, offset: u32) -> &str {
-        self.ptr.read_lines(start, offset)
-    }
-
-    #[inline(always)]
-    pub fn read_file(&self) -> &str {
-        self.ptr.read_file()
-    }
-
-    #[inline(always)]
-    pub fn get_total_lines(&self) -> u32 {
-        self.ptr.get_total_lines()
-    }
-}
-
-pub fn new_async_file_stream(filename: &str) -> std::sync::Arc<Mutex<FileReader>> {
-    return std::sync::Arc::new(std::sync::Mutex::new(FileReader::init(filename)));
-}
 
 use std::sync::Mutex;
 
