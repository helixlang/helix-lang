mod private;
pub mod shared;

use cxx::UniquePtr;
use std::sync::{Arc, Mutex};
use FileReader::T_FileReader;

use crate::python::test::hello_from_python;

#[cxx::bridge]
pub mod test {
    unsafe extern "C++" {
        // EXPOSED TO RUST
        include!("helix-compiler/src/cpp/include/greeting.h");
        fn c(greeting: &str);
        fn add_sum(a: i32, b: i32) -> i64;
    }

    extern "Rust" {
        // EXPOSED TO C++
        fn hello_from_python();
    }
}

#[cxx::bridge(namespace = "file_reader")]
pub mod FileReader {
    unsafe extern "C++" {
        // EXPOSED TO RUST
        include!("helix-compiler/src/cpp/include/file_reader.hpp");
        type T_FileReader;

        fn init(filename: &str) -> UniquePtr<T_FileReader>;
        fn read_line(&self, lineIndex: u32) -> &str;
        fn read_lines(&self, start: u32, offset: u32) -> &str;
        fn read_file(&self) -> &str;
        fn get_total_lines(&self) -> u32;
    }
}

<<<<<<< HEAD

pub fn new_async_file_stream(filename: &str) -> std::sync::Arc<Mutex<cxx::UniquePtr<FileReader::T_FileReader>>> {
    return std::sync::Arc::new(std::sync::Mutex::new(FileReader::init(filename)));
}


use std::sync::Mutex;
use crate::python::test::hello_from_python;
=======
pub fn new_async_file_stream(filename: &str) -> Arc<Mutex<UniquePtr<T_FileReader>>> {
    return Arc::new(Mutex::new(FileReader::init(filename)));
}
>>>>>>> f57343ad
<|MERGE_RESOLUTION|>--- conflicted
+++ resolved
@@ -37,17 +37,6 @@
     }
 }
 
-<<<<<<< HEAD
-
-pub fn new_async_file_stream(filename: &str) -> std::sync::Arc<Mutex<cxx::UniquePtr<FileReader::T_FileReader>>> {
-    return std::sync::Arc::new(std::sync::Mutex::new(FileReader::init(filename)));
-}
-
-
-use std::sync::Mutex;
-use crate::python::test::hello_from_python;
-=======
 pub fn new_async_file_stream(filename: &str) -> Arc<Mutex<UniquePtr<T_FileReader>>> {
     return Arc::new(Mutex::new(FileReader::init(filename)));
-}
->>>>>>> f57343ad
+}