/*
"if"           : map({"internal_name": "IF"        , "parser": _unless      , "scoped": False, "has_body": True , "keyword_type": "control_flow"}),
"elif"         : map({"internal_name": "ELSE_IF"   , "parser": _unless      , "scoped": False, "has_body": True , "keyword_type": "control_flow"}),
"else"         : map({"internal_name": "ELSE"      , "parser": _unless      , "scoped": False, "has_body": True , "keyword_type": "control_flow"}),
"unless"       : map({"internal_name": "UNLESS"    , "parser": _unless      , "scoped": False, "has_body": True , "keyword_type": "control_flow"}),
"continue"     : map({"internal_name": "CONTINUE"  , "parser": _no_change   , "scoped": False, "has_body": False, "keyword_type": "loop_control"}),
"while"        : map({"internal_name": "WHILE"     , "parser": _no_change   , "scoped": False, "has_body": True , "keyword_type": "loop"}),
"for"          : map({"internal_name": "FOR"       , "parser": _for         , "scoped": True, "has_body":  True , "keyword_type": "loop"}),
"case"         : map({"internal_name": "CASE"      , "parser": dummy        , "scoped": False, "has_body": True , "keyword_type": "case_control"}),
"default"      : map({"internal_name": "DEFAULT"   , "parser": dummy        , "scoped": False, "has_body": True , "keyword_type": "case_control"}),
"switch"       : map({"internal_name": "SWITCH"    , "parser": dummy        , "scoped": False, "has_body": False, "keyword_type": "case_control"}),
"match"        : map({"internal_name": "MATCH"     , "parser": dummy       , "scoped": False, "has_body": False, "keyword_type": "case_control"}),
"fn"           : map({"internal_name": "FUNCTION"  , "parser": _function    , "scoped": True , "has_body": True , "keyword_type": "function_declaration"}),
"lambda"       : map({"internal_name": "LAMBDA"    , "parser": dummy        , "scoped": False, "has_body": False, "keyword_type": "function_declaration"}),
"thread"       : map({"internal_name": "THREAD"    , "parser": dummy        , "scoped": True , "has_body": True , "keyword_type": "function_declaration"}),
"macro"        : map({"internal_name": "MACRO"     , "parser": dummy        , "scoped": True , "has_body": True , "keyword_type": "function_declaration"}),
"async"        : map({"internal_name": "ASYNC"     , "parser": _function    , "scoped": False, "has_body": False, "keyword_type": "function_modifier"}),
"return"       : map({"internal_name": "RETURN"    , "parser": dummy        , "scoped": False, "has_body": False, "keyword_type": "function_control"}),
"class"        : map({"internal_name": "CLASS"     , "parser": _class       , "scoped": True , "has_body": True , "keyword_type": "class_declaration"}),
"interface"    : map({"internal_name": "INTERFACE" , "parser": _class        , "scoped": True , "has_body": True , "keyword_type": "type_declaration"}),
"struct"       : map({"internal_name": "STRUCT"    , "parser": _class        , "scoped": True , "has_body": True , "keyword_type": "type_declaration"}),
"union"        : map({"internal_name": "UNION"     , "parser": _class        , "scoped": True , "has_body": True , "keyword_type": "type_declaration"}),
"enum"         : map({"internal_name": "ENUM"      , "parser": _class        , "scoped": True , "has_body": True , "keyword_type": "type_declaration"}),
"abstract"     : map({"internal_name": "ABSTRACT"  , "parser": _class        , "scoped": True , "has_body": True , "keyword_type": "class_modifier"}),
"try"          : map({"internal_name": "TRY"       , "parser":  dummy        , "scoped": False, "has_body": True , "keyword_type": "error_handling"}),
"catch"        : map({"internal_name": "CATCH"     , "parser":  dummy        , "scoped": False, "has_body": True , "keyword_type": "error_handling"}),
"except"        : map({"internal_name": "EXCEPT"   , "parser":  dummy        , "scoped": False, "has_body": True , "keyword_type": "error_handling"}),
"finally"      : map({"internal_name": "FINALLY"   , "parser":  dummy        , "scoped": False, "has_body": True , "keyword_type": "error_handling"}),
"throw"        : map({"internal_name": "THROW"     , "parser":  dummy        , "scoped": False, "has_body": False, "keyword_type": "error_handling"}),
"break"        : map({"internal_name": "BREAK"     , "parser":  _no_change   , "scoped": False, "has_body": False, "keyword_type": "core"}),
"delegate"     : map({"internal_name": "DELEGATE"  , "parser":  dummy        , "scoped": False, "has_body": False, "keyword_type": "core"}),
"with"         : map({"internal_name": "WITH"      , "parser":  _no_change   , "scoped": False, "has_body": True , "keyword_type": "core"}),
"private"      : map({"internal_name": "PRIVATE"   , "parser":  _function   , "scoped": False, "has_body": False, "keyword_type": "access_modifier"}),
"protected"    : map({"internal_name": "PROTECTED" , "parser":  _function   , "scoped": False, "has_body": False, "keyword_type": "access_modifier"}),
"public"       : map({"internal_name": "PUBLIC"    , "parser":  _function   , "scoped": False, "has_body": False, "keyword_type": "access_modifier"}),
"final"        : map({"internal_name": "FINAL"     , "parser":  _function   , "scoped": False, "has_body": False, "keyword_type": "access_modifier"}),
"static"       : map({"internal_name": "STATIC"    , "parser":  _function   , "scoped": False, "has_body": False, "keyword_type": "access_modifier"}),
"unsafe"       : map({"internal_name": "UNSAFE"    , "parser":  _function   , "scoped": False, "has_body": False, "keyword_type": "access_modifier"}),
"let"          : map({"internal_name": "LET"       , "parser": _let         , "scoped": False, "has_body": False, "keyword_type": "variable_declaration"}),
"const"        : map({"internal_name": "CONST"     , "parser": dummy        , "scoped": False, "has_body": False, "keyword_type": "variable_declaration"}),
"var"          : map({"internal_name": "VAR"       , "parser": dummy        , "scoped": False, "has_body": False, "keyword_type": "variable_declaration"}),
"include"      : map({"internal_name": "IMPORT"    , "parser": _include     , "scoped": False, "has_body": False, "keyword_type": "module_import"}),
"import"       : map({"internal_name": "IMPORT"    , "parser": dummy        , "scoped": False, "has_body": False, "keyword_type": "module_import"}),
"using"        : map({"internal_name": "USING"     , "parser": dummy        , "scoped": False, "has_body": False, "keyword_type": "module_import"}),
"from"         : map({"internal_name": "FROM"      , "parser": dummy        , "scoped": False, "has_body": False, "keyword_type": "module_import"}),
"yield from"   : map({"internal_name": "YIELD_FROM", "parser": dummy        , "scoped": False, "has_body": False, "keyword_type": "asynchronous_control"}),
"yield"        : map({"internal_name": "YIELD"     , "parser": dummy        , "scoped": False, "has_body": False, "keyword_type": "asynchronous_control"}),
"await"        : map({"internal_name": "AWAIT"     , "parser": dummy        , "scoped": False, "has_body": False, "keyword_type": "asynchronous_control"}),
*/

use super::TokenError;
use paste::paste;
use std::panic::panic_any;

#[repr(C)]
#[derive(Debug, PartialEq, Eq, Hash)]
pub struct Keyword {
    pub ident: &'static str,
    pub scoped: bool,
<<<<<<< HEAD
    pub body_required: bool, // deprecate this field
    pub ty: KeywordType,
}
#[derive(Debug, PartialEq, Eq, Hash)]
pub enum KeywordType {
    ControlFlow,
    Loop,
    LoopControl,
    PatternMatching,
    FunctionDeclaration,
    FunctionModifier,
    FunctionControl,
    StructureDeclaration,
    TypeDeclaration,
    ClassModifier,
    ErrorHandling,
    Core,
    AccessModifier,
    VariableDeclaration,
    ModuleImport,
    AsynchronousControl,
    MetaProgramming,
    TypeHandling,
=======
    pub has_body: bool, // deprecate this field
>>>>>>> b1c09003
}

/// Counts the number of elements passed to it,
/// [credit](https://stackoverflow.com/a/34324856)
macro_rules! count {
    () => (0usize);
    ( $input:tt $($element:tt)* ) => (1usize + count!($($element)*));
}

// if something is passed in and its nothing then return the default
// option!(something, default_expr)
// option!((pretend this is blank), default_expr)
// if its something then return the something, this is for returning code
#[macro_export]
macro_rules! option {
    ($option:expr, $default:expr ) => {
        $option
    };
    (, $default:expr) => {
        $default
    };
}

macro_rules! unordered_struct_macro{
    ($name:ident { $($field:ident : $value:expr),* }) => {
        paste! {
            struct $name {
                $(
                    $field: $value,
                )*
            }
        }
    };
}

// make this load at compile time from a toml file or something, or even load into a dyn lib that is called on comp time...

// TODO: Add a comment generator for the keywords, like a field called description or something and it is applied to #[doc = ...]
macro_rules! define_keywords {
    // use paste to convert the cases ident: $ident:ident,
    {$($internal:ident { scoped: $scoped:literal, has_body: $has_body:literal, ident: $ident:literal, doc: $doc:literal }),*} => {
        paste!{

            // For every keyword, create a constant with the keyword name
            $(
                #[doc =$doc ]
                const $internal: Keyword = Keyword {
                    ident:    $ident,
                    scoped:   $scoped,
                    has_body: $has_body,
                };
            )*

            // Creates the KEYWORD ARRAY
            #[doc = "An array of all the keywords"]
            pub const KEYWORDS: [Keyword; count!($($internal)*)] = [$($internal,)*];

            // Creates a function to get the keyword by name
            #[doc = "Get a keyword by its identifier"]
            pub fn get_keyword(ident: &str) -> Keyword {
                // This is faster than using a for loop
                match ident {
                    // For every keyword, return the constant
                    $(
                        $ident => $internal,
                    )*
                    _ => panic_any(TokenError::InvalidKeyword(Box::from(ident)))
                }
            }
        }
    };
}

// make a macro that deals with optionals within macro definitions

// TODO: make a way to define aliases for keywords

// make a separate keyword for header only keywords
// every thing at comp time has to be header only
// so if they use custom meta within meta it has to be in the namespace of the compiler
define_keywords! {
    // Control Flow
    IF                 {  scoped: false, has_body: true  ,ident:"if", doc:"The if keyword"                   },
    UNLESS             { scoped: false, has_body: true , ident:"elif"     , doc: "The unless keyword, like elif" },
    ELSE               { scoped: false, has_body: true , ident:"else"     , doc: "The else keyword"              },

    // Loops
    WHILE              { scoped: false, has_body: true , ident:"while"    , doc: "The while keyword"             },
    FOR                { scoped: true , has_body: true , ident:"for"      , doc: "The for keyword"               },
    //LOOP      { scoped: false, has_body: true, ident:"loop" , doc: "An endless loop" },
    // post test loop needed


    // Pattern Matching
    CASE               { scoped: false, has_body: true , ident:"case"     , doc: "The case keyword" },
    DEFAULT            { scoped: false, has_body: true , ident:"default"  , doc: "The default keyword" },
    MATCH              { scoped: false, has_body: false, ident:"match"    , doc: "The match keyword" },
    SWITCH             { scoped: false, has_body: false, ident:"switch"   , doc: "The switch keyword" },

    // Loop Control
    BREAK              { scoped: false, has_body: false, ident:"break"   , doc: "The break keyword"          },
    CONTINUE           { scoped: false, has_body: false, ident:"continue", doc: "The continue keyword"       },

    // Function Declaration
    FUNCTION           { scoped: true , has_body: true , ident:"fn"       , doc: "The function keyword" },
    ANONYMOUS_FUNCTION { scoped: true , has_body: true , ident:"lambda"   , doc: "The lambda keyword" },

    // Threading
    THREAD             { scoped: true , has_body: true , ident:"thread"   , doc: "The thread keyword" },

    // Meta Programming
    MACRO              { scoped: true , has_body: true, ident:"macro"    , doc: "The macro keyword" },
    OPERATOR           { scoped: true , has_body: true, ident:"operator" , doc: "The operator keyword" },


    // Function Modifier
    ASYNC              { scoped: false, has_body: false, ident:"async"    , doc: "Denotes an asynchronous function" },
    DELEGATE           { scoped: false, has_body: false, ident:"delegate" , doc: "The delegate keyword" },
    //INLINE             { scoped: false, has_body: false, ident:"inline"   , doc: "Denotes an inline function" },

    // Function Control
    RETURN             { scoped: false, has_body: false, ident:"return"   , doc: "Returns a value from a function" },

    // Data Structures
    CLASS              { scoped: true , has_body: true , ident:"class"     , doc: "The class keyword" },
    STRUCT             { scoped: true , has_body: true , ident:"struct"    , doc: "A type structure without methods" },
    ENUM               { scoped: true , has_body: true , ident:"enum"      , doc: "An enum" },
    UNION              { scoped: true , has_body: true , ident:"union"     , doc: "A union" },


    // Type Declarations
    INTERFACE          { scoped: true , has_body: true , ident:"interface", doc: "An interface without default methods" },
    ABSTRACT           { scoped: true , has_body: true , ident:"abstract" , doc: "An interface with default methods" },
    TYPE               { scoped: false, has_body: false, ident:"type"     , doc: "A type alias" },

    // Type Handling
    TYPEOF             { scoped: false, has_body: false, ident:"typeof"    , doc: "Returns the type of a variable" },
    SIZEOF             { scoped: false, has_body: false, ident:"sizeof"    , doc: "Returns the size of a type in bytes" },
    INSTANCEOF         { scoped: false, has_body: false, ident:"instanceof", doc: "Checks if a variable is an instance of a type" }, // not sure about this


    // Error Handling

    TRY                { scoped: false, has_body: true , ident:"try"      , doc: "The try keyword" },
    CATCH              { scoped: false, has_body: true , ident:"catch"    , doc: "The catch keyword" },
    EXCEPT             { scoped: false, has_body: true , ident:"except"   , doc: "The except keyword" },
    FINALLY            { scoped: false, has_body: true , ident:"finally"  , doc: "The finally keyword" },
    THROW              { scoped: false, has_body: false, ident:"throw"    , doc: "Throws an error" },

    // // Core
    // with      { scoped: false, has_body: true  },

    // Access Modifier
    PRIVATE            { scoped: false, has_body: false, ident:"private"  , doc: "Accessible from a data structure only" },
    PROTECTED          { scoped: false, has_body: false, ident:"protected", doc: "Accessible from a data structure and its children" },
    PUBLIC             { scoped: false, has_body: false, ident:"public"   , doc: "Accessible from anywhere" },
    CONST              { scoped: false, has_body: false, ident:"const"    , doc: "A compile time constant" },
    FINAL              { scoped: false, has_body: false, ident:"final"    , doc: "A runtime constant, once set cannot be changed" },
    STATIC             { scoped: false, has_body: false, ident:"static"   , doc: "Denotes interior mutability" },
    UNSAFE             { scoped: false, has_body: false, ident:"unsafe"   , doc: "Notates Undefined Behavior" },

    // Variable Declaration
    LET                { scoped: false, has_body: false, ident:"let"      , doc: "A mutable variable" }, // should use let mut ...
    VAR                { scoped: false, has_body: false, ident:"var"      , doc: "The var keyword" },
    AUTO               { scoped: false, has_body: false, ident:"auto"     , doc: "A variable with automatic type inference" }, // could be let auto x = 3;

    // Module Import
    IMPORT             { scoped: false, has_body: false, ident:"import"   , doc: "Imports a module" },
    INCLUDE            { scoped: false, has_body: false, ident:"include"  , doc: "Includes a file" },
    USING              { scoped: false, has_body: false, ident:"using"    , doc: "Uses a module" },
    FROM               { scoped: false, has_body: false, ident:"from"     , doc: "Imports a module from a package" },

    // Asynchronous Control
    YIELD              { scoped: false, has_body: false, ident:"yield"    , doc: "Yields a value from a generator" },
    AWAIT              { scoped: false, has_body: false, ident:"await"    , doc: "Waits for an asynchronous function to complete" }
    // should be a modifier like let await 3= ...
    // and .await

}<|MERGE_RESOLUTION|>--- conflicted
+++ resolved
@@ -57,34 +57,9 @@
 pub struct Keyword {
     pub ident: &'static str,
     pub scoped: bool,
-<<<<<<< HEAD
-    pub body_required: bool, // deprecate this field
-    pub ty: KeywordType,
+    pub has_body: bool, // deprecate this field
 }
-#[derive(Debug, PartialEq, Eq, Hash)]
-pub enum KeywordType {
-    ControlFlow,
-    Loop,
-    LoopControl,
-    PatternMatching,
-    FunctionDeclaration,
-    FunctionModifier,
-    FunctionControl,
-    StructureDeclaration,
-    TypeDeclaration,
-    ClassModifier,
-    ErrorHandling,
-    Core,
-    AccessModifier,
-    VariableDeclaration,
-    ModuleImport,
-    AsynchronousControl,
-    MetaProgramming,
-    TypeHandling,
-=======
-    pub has_body: bool, // deprecate this field
->>>>>>> b1c09003
-}
+
 
 /// Counts the number of elements passed to it,
 /// [credit](https://stackoverflow.com/a/34324856)
@@ -97,27 +72,27 @@
 // option!(something, default_expr)
 // option!((pretend this is blank), default_expr)
 // if its something then return the something, this is for returning code
-#[macro_export]
-macro_rules! option {
-    ($option:expr, $default:expr ) => {
-        $option
-    };
-    (, $default:expr) => {
-        $default
-    };
-}
-
-macro_rules! unordered_struct_macro{
-    ($name:ident { $($field:ident : $value:expr),* }) => {
-        paste! {
-            struct $name {
-                $(
-                    $field: $value,
-                )*
-            }
-        }
-    };
-}
+// #[macro_export]
+// macro_rules! option {
+//     ($option:expr, $default:expr ) => {
+//         $option
+//     };
+//     (, $default:expr) => {
+//         $default
+//     };
+// }
+
+// macro_rules! unordered_struct_macro{
+//     ($name:ident { $($field:ident : $value:expr),* }) => {
+//         paste! {
+//             struct $name {
+//                 $(
+//                     $field: $value,
+//                 )*
+//             }
+//         }
+//     };
+// }
 
 // make this load at compile time from a toml file or something, or even load into a dyn lib that is called on comp time...
 
